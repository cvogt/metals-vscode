--- conflicted
+++ resolved
@@ -844,13 +844,8 @@
   "devDependencies": {
     "@types/glob": "^7.2.0",
     "@types/mocha": "^9.1.0",
-<<<<<<< HEAD
-    "@types/node": "17.0.13",
+    "@types/node": "17.0.14",
     "@types/vscode": "1.59.0",
-=======
-    "@types/node": "17.0.14",
-    "@types/vscode": "1.63.2",
->>>>>>> 21ac69d5
     "@typescript-eslint/eslint-plugin": "^4.33.0",
     "@typescript-eslint/parser": "^4.33.0",
     "@vscode/test-electron": "^2.1.1",
